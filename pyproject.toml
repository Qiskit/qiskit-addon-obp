[build-system]
requires = ["hatchling>=1.27.0"]
build-backend = "hatchling.build"

[project]
name = "qiskit-addon-obp"
version = "0.3.0"
readme = "README.md"
description = "Reducing depth of circuits with operator backpropagation"
license = "Apache-2.0"
license-files = ["LICENSE.txt"]
classifiers = [
    "Intended Audience :: Developers",
    "Intended Audience :: Science/Research",
    "License :: OSI Approved :: Apache Software License",
    "Natural Language :: English",
    "Operating System :: MacOS",
    "Operating System :: POSIX :: Linux",
    "Operating System :: Microsoft :: Windows",
    "Programming Language :: Python :: 3.9",
    "Programming Language :: Python :: 3.10",
    "Programming Language :: Python :: 3.11",
    "Programming Language :: Python :: 3.12",
    "Programming Language :: Python :: 3.13",
    "Topic :: Scientific/Engineering :: Physics",
]

requires-python = ">=3.9"

dependencies = [
    "numpy>=1.23",
    "qiskit>=1.2, <3",
    "matplotlib",
    "qiskit-ibm-runtime>=0.27",
]

[project.optional-dependencies]
dev = [
    "qiskit-addon-obp[test,doctest,nbtest,lint,docs]",
    "tox>=4.4.3",
]
basetest = [
    "pytest>=8.0",
    "pytest-cov>=5.0",
    "pytest-subtests>=0.13",
    "qiskit-addon-utils",
    "sympy>=1.3",
]
test = [
    "qiskit-addon-obp[basetest]",
]
doctest = [
    "qiskit-addon-obp[basetest,notebook-dependencies]",
    "pytest-doctestplus>=1.2.1",
]
nbtest = [
    "qiskit-addon-obp[basetest]",
    "nbmake>=1.5.0",
]
style = [
    "ruff==0.11.12",
    "nbqa>=1.8.5",
    "typos>=1.20.0",
]
lint = [
    "qiskit-addon-obp[style]",
<<<<<<< HEAD
    "pylint==3.3.6",
    "mypy==1.16.0",
=======
    "pylint==3.3.7",
    "mypy==1.15.0",
>>>>>>> 1f6d0dfe
    "reno>=4.1",
]
notebook-dependencies = [
    "qiskit-addon-obp",
    "qiskit-addon-utils",
    "rustworkx[graphviz]>=0.15",
    "ipywidgets",
    "pylatexenc",
]
docs = [
    "qiskit-addon-obp[doctest]",
    "qiskit-sphinx-theme~=2.0.0",
    "jupyter-sphinx",
    "sphinx-design",
    "sphinx-autodoc-typehints",
    "sphinx-reredirects",
    "sphinx-copybutton",
    "nbsphinx>=0.9.4",
    "reno>=4.1",
]

[tool.coverage.run]
branch = true
parallel = true

[tool.coverage.report]
fail_under = 100
show_missing = true

[tool.hatch.build.targets.wheel]
only-include = [
    "qiskit_addon_obp",
]

[tool.hatch.metadata]
allow-direct-references = true

[tool.mypy]
python_version = 3.9
show_error_codes = true
warn_return_any = true
warn_unused_configs = true
ignore_missing_imports = true

[tool.pylint.main]
py-version = "3.9"
load-plugins = [
    "pylint.extensions.no_self_use",
]

[tool.pylint."messages control"]
disable = ["all"]
enable = [
    "reimported",
    "no-self-use",
    "no-else-raise",
    "redefined-argument-from-local",
    "redefined-builtin",
    "raise-missing-from",
    "cyclic-import",
    "unused-argument",
    "attribute-defined-outside-init",
    "no-else-return",
]

[tool.pytest.ini_options]
testpaths = ["./qiskit_addon_obp/", "./test/"]

[tool.ruff]
line-length = 100
src = ["qiskit_addon_obp", "test"]
target-version = "py39"

[tool.ruff.lint]
select = [
    "I",   # isort
    "E",   # pycodestyle
    "W",   # pycodestyle
    "D",   # pydocstyle
    "F",   # pyflakes
    "RUF", # ruff
    "UP",  # pyupgrade
    "SIM", # flake8-simplify
    "B",   # flake8-bugbear
    "A",   # flake8-builtins
]
ignore = [
    "E501", # line too long
]

[tool.ruff.lint.pylint]
max-args = 6

[tool.ruff.lint.extend-per-file-ignores]
"test/**.py" = [
    "D",  # pydocstyle
]
"docs/**/*" = [
    "E402", # module level import not at top of file
    "D100", # missing docstring in public module
]

[tool.ruff.lint.flake8-copyright]
notice-rgx = """
# This code is a Qiskit project.
#
# \\(C\\) Copyright IBM \\d{4}((,\\s)\\d{4})*\\.
#
# This code is licensed under the Apache License, Version 2\\.0\\. You may
# obtain a copy of this license in the LICENSE\\.txt file in the root directory
# of this source tree or at http\\:\\/\\/www\\.apache\\.org\\/licenses\\/LICENSE\\-2\\.0\\.
#
# Any modifications or derivative works of this code must retain this
# copyright notice, and modified files need to carry a notice indicating
# that they have been altered from the originals\\.
"""

[tool.ruff.lint.pydocstyle]
convention = "google"

[tool.typos.default.extend-words]
IY = "IY"
aer = "aer"<|MERGE_RESOLUTION|>--- conflicted
+++ resolved
@@ -64,13 +64,8 @@
 ]
 lint = [
     "qiskit-addon-obp[style]",
-<<<<<<< HEAD
-    "pylint==3.3.6",
+    "pylint==3.3.7",
     "mypy==1.16.0",
-=======
-    "pylint==3.3.7",
-    "mypy==1.15.0",
->>>>>>> 1f6d0dfe
     "reno>=4.1",
 ]
 notebook-dependencies = [
