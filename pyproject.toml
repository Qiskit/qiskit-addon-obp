[build-system]
requires = ["hatchling>=1.27.0"]
build-backend = "hatchling.build"

[project]
name = "qiskit-addon-obp"
version = "0.3.0"
readme = "README.md"
description = "Reducing depth of circuits with operator backpropagation"
license = "Apache-2.0"
license-files = ["LICENSE.txt"]
classifiers = [
    "Intended Audience :: Developers",
    "Intended Audience :: Science/Research",
    "License :: OSI Approved :: Apache Software License",
    "Natural Language :: English",
    "Operating System :: MacOS",
    "Operating System :: POSIX :: Linux",
    "Operating System :: Microsoft :: Windows",
    "Programming Language :: Python :: 3.9",
    "Programming Language :: Python :: 3.10",
    "Programming Language :: Python :: 3.11",
    "Programming Language :: Python :: 3.12",
    "Programming Language :: Python :: 3.13",
    "Topic :: Scientific/Engineering :: Physics",
]

requires-python = ">=3.9"

dependencies = [
    "numpy>=1.23",
    "qiskit>=1.2, <3",
    "matplotlib",
    "qiskit-ibm-runtime>=0.27",
]

[project.optional-dependencies]
dev = [
    "qiskit-addon-obp[test,doctest,nbtest,lint,docs]",
    "tox>=4.4.3",
]
basetest = [
    "pytest>=8.0",
    "pytest-cov>=5.0",
    "pytest-subtests>=0.13",
    "qiskit-addon-utils",
    "sympy>=1.3",
]
test = [
    "qiskit-addon-obp[basetest]",
]
doctest = [
    "qiskit-addon-obp[basetest,notebook-dependencies]",
    "pytest-doctestplus>=1.2.1",
]
nbtest = [
    "qiskit-addon-obp[basetest]",
    "nbmake>=1.5.0",
]
style = [
    "ruff==0.11.12",
    "nbqa>=1.8.5",
    "typos>=1.20.0",
]
lint = [
    "qiskit-addon-obp[style]",
<<<<<<< HEAD
<<<<<<< HEAD
    "pylint==3.3.6",
=======
    "pylint==3.3.7",
>>>>>>> 29ed0357
    "mypy==1.15.0",
=======
    "pylint==3.3.7",
    "mypy==1.16.0",
>>>>>>> 9594cff (build(deps): bump mypy from 1.15.0 to 1.16.0 (#92))
    "reno>=4.1",
]
notebook-dependencies = [
    "qiskit-addon-obp",
    "qiskit-addon-utils",
    "rustworkx[graphviz]>=0.15",
    "ipywidgets",
    "pylatexenc",
]
docs = [
    "qiskit-addon-obp[doctest]",
    "qiskit-sphinx-theme~=2.0.0",
    "jupyter-sphinx",
    "sphinx-design",
    "sphinx-autodoc-typehints",
    "sphinx-reredirects",
    "sphinx-copybutton",
    "nbsphinx>=0.9.4",
    "reno>=4.1",
]

[tool.coverage.run]
branch = true
parallel = true

[tool.coverage.report]
fail_under = 100
show_missing = true

[tool.hatch.build.targets.wheel]
only-include = [
    "qiskit_addon_obp",
]

[tool.hatch.metadata]
allow-direct-references = true

[tool.mypy]
python_version = 3.9
show_error_codes = true
warn_return_any = true
warn_unused_configs = true
ignore_missing_imports = true

[tool.pylint.main]
py-version = "3.9"
load-plugins = [
    "pylint.extensions.no_self_use",
]

[tool.pylint."messages control"]
disable = ["all"]
enable = [
    "reimported",
    "no-self-use",
    "no-else-raise",
    "redefined-argument-from-local",
    "redefined-builtin",
    "raise-missing-from",
    "cyclic-import",
    "unused-argument",
    "attribute-defined-outside-init",
    "no-else-return",
]

[tool.pytest.ini_options]
testpaths = ["./qiskit_addon_obp/", "./test/"]

[tool.ruff]
line-length = 100
src = ["qiskit_addon_obp", "test"]
target-version = "py39"

[tool.ruff.lint]
select = [
    "I",   # isort
    "E",   # pycodestyle
    "W",   # pycodestyle
    "D",   # pydocstyle
    "F",   # pyflakes
    "RUF", # ruff
    "UP",  # pyupgrade
    "SIM", # flake8-simplify
    "B",   # flake8-bugbear
    "A",   # flake8-builtins
]
ignore = [
    "E501", # line too long
]

[tool.ruff.lint.pylint]
max-args = 6

[tool.ruff.lint.extend-per-file-ignores]
"test/**.py" = [
    "D",  # pydocstyle
]
"docs/**/*" = [
    "E402", # module level import not at top of file
    "D100", # missing docstring in public module
]

[tool.ruff.lint.flake8-copyright]
notice-rgx = """
# This code is a Qiskit project.
#
# \\(C\\) Copyright IBM \\d{4}((,\\s)\\d{4})*\\.
#
# This code is licensed under the Apache License, Version 2\\.0\\. You may
# obtain a copy of this license in the LICENSE\\.txt file in the root directory
# of this source tree or at http\\:\\/\\/www\\.apache\\.org\\/licenses\\/LICENSE\\-2\\.0\\.
#
# Any modifications or derivative works of this code must retain this
# copyright notice, and modified files need to carry a notice indicating
# that they have been altered from the originals\\.
"""

[tool.ruff.lint.pydocstyle]
convention = "google"

[tool.typos.default.extend-words]
IY = "IY"
aer = "aer"<|MERGE_RESOLUTION|>--- conflicted
+++ resolved
@@ -64,17 +64,8 @@
 ]
 lint = [
     "qiskit-addon-obp[style]",
-<<<<<<< HEAD
-<<<<<<< HEAD
-    "pylint==3.3.6",
-=======
-    "pylint==3.3.7",
->>>>>>> 29ed0357
-    "mypy==1.15.0",
-=======
     "pylint==3.3.7",
     "mypy==1.16.0",
->>>>>>> 9594cff (build(deps): bump mypy from 1.15.0 to 1.16.0 (#92))
     "reno>=4.1",
 ]
 notebook-dependencies = [
