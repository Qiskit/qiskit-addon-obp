# This code is a Qiskit project.
#
# (C) Copyright IBM 2024.
#
# This code is licensed under the Apache License, Version 2.0. You may
# obtain a copy of this license in the LICENSE.txt file in the root directory
# of this source tree or at http://www.apache.org/licenses/LICENSE-2.0.
#
# Any modifications or derivative works of this code must retain this
# copyright notice, and modified files need to carry a notice indicating
# that they have been altered from the originals.

"""Functionality for backpropagating operators onto quantum circuits."""

from __future__ import annotations

import copy
import logging
import signal
import sys
from collections.abc import Sequence

from qiskit import QuantumCircuit
from qiskit.converters import circuit_to_dag
from qiskit.quantum_info import Operator, SparsePauliOp

from .utils.metadata import OBPMetadata, SliceMetadata
from .utils.operations import (
    apply_op_to,
    apply_reset_to,
    apply_ple_to,
    reduce_op,
    to_global_op,
)
from .utils.simplify import OperatorBudget
from .utils.simplify import simplify as simplify_sparse_pauli_op
from .utils.truncating import TruncationErrorBudget, truncate_binary_search

LOGGER = logging.getLogger(__name__)


class TimeoutException(Exception):
    """A custom timeout exception used by the ``max_seconds`` option."""

    pass


def backpropagate(
    observables: SparsePauliOp | list[SparsePauliOp],
    slices: Sequence[QuantumCircuit],
    *,
    truncation_error_budget: TruncationErrorBudget | None = None,
    operator_budget: OperatorBudget | None = None,
    max_seconds: int | None = None, 
    disable_map: bool = True,
) -> tuple[list[SparsePauliOp], Sequence[QuantumCircuit], OBPMetadata]:
    """Backpropagate slices of quantum circuit operations onto the provided observables.

    This function takes a (list of) observable(s) and backpropagates the provided quantum circuit
    slices **in reverse order** onto the observable(s) until one of the stopping criteria is reached.

    The stopping criteria are values which constrain how large the observable may grow during
    backpropagation. These may be specified via the ``operator_budget`` optional argument. Refer to
    the :class:`~qiskit_addon_obp.utils.simplify.OperatorBudget` class for more details.

    During backpropagation, users may truncate low-weight terms from the output observables,
    potentially reducing the number of experiments needed to run on the QPU. Truncating observable
    terms results in expectation value error proportional to the weights of the truncated terms.
    Users may specify how aggressively to truncate by providing a :class:`.TruncationErrorBudget` to
    the ``truncation_error_budget`` argument. Refer to the
    :func:`~qiskit_addon_obp.utils.truncating.setup_budget` documentation for more details.

    .. warning::
       The ``max_seconds`` argument is not available on Windows!

    Args:
        observables: The observable(s) onto which the circuit is backpropagated.
        slices: A sequence of ``QuantumCircuit`` objects representing a single circuit which
            has been separated into partitions spanning all qubits. **These "slices" will be
            backpropagated in reverse order.** Each slice must span all qubits. One may use the
            tools provided in :external:mod:`qiskit_addon_utils.slicing` to slice a single
            :external:class:`~qiskit.circuit.QuantumCircuit`.
        truncation_error_budget: The error budget used for truncating Pauli terms. Refer to the
            `how-to guide <https://qiskit.github.io/qiskit-addon-obp/how_tos/truncate_operator_terms.html>`__ for a detailed discussion on
            truncating terms from the output operator and bounding the incurred error.
        operator_budget: Constraints on how large the operator may grow during backpropagation. If
            ``None``, a default instance of :class:`~qiskit_addon_obp.utils.simplify.OperatorBudget`
            will be used, and no constraints will be placed on the output operator size.
        max_seconds: The maximum number of seconds to run the backpropagation. If this timeout is
            triggered before the function returns, the metadata of that moment will be returned.
            Note, that this metadata may contain only partial information for the last slice being
            backpropagated.

    Returns:
        - The backpropagated observables.
        - The slices which were not absorbed into the observable during backpropagation.
        - A metadata container.

    Raises:
        RuntimeError: If the ``max_seconds`` argument is attempted to be used on Windows.
        ValueError: All observables and slices must act on equivalent numbers of qubits.
        ValueError: An input observable is larger than the constraints specified by ``operator_budget``.
        ValueError: ``operator_budget.max_paulis`` or ``operator_budget.max_qwc_groups`` is less than 1.

    """
    operator_budget = operator_budget or OperatorBudget()
    truncation_error_budget = truncation_error_budget or TruncationErrorBudget()

    _validate_input_options(
        observables,
        slices,
        operator_budget,
    )

    if disable_map:
        observable_list = list(observables)
        qargs_list = [list(range(obs.num_qubits)) for obs in observable_list]
    else:
        observable_list, qargs_list = _get_observable_and_qargs_lists(observables)

    # Copy the input data structures to avoid modifying them.
    observables_out = observables_tmp = copy.deepcopy(observable_list)
    qargs_out = qargs_tmp = copy.deepcopy(qargs_list)

    # Prepare a metadata container
    num_observables = len(observable_list)
    metadata = OBPMetadata(
        truncation_error_budget=truncation_error_budget,
        operator_budget=operator_budget,
        num_slices=len(slices),
        backpropagation_history=[],
        num_backpropagated_slices=0,
    )

    if max_seconds is not None:
        if sys.platform == "win32":
            # NOTE: we do cover the line below in our test suite, but our coverage summary only
            # gathers data from UNIX runners.
            raise RuntimeError(  # pragma: no cover
                "The `max_seconds` argument is not available on Windows."
            )

        def handle_timeout(signum, frame):
            raise TimeoutException()

        signal.signal(signal.SIGALRM, handle_timeout)
        signal.alarm(max_seconds)

    try:
        # Iterate over the slices in reverse because we start backpropagating from the end.
        for slice_ in slices[::-1]:
            # Set up a new per-slice metadata container
            slice_metadata = SliceMetadata(
                slice_errors=[0.0] * num_observables,
                raw_num_paulis=[0] * num_observables,
<<<<<<< HEAD
                num_unique_paulis=[0] * num_observables
                if operator_budget.simplify
                else None,
                num_duplicate_paulis=[0] * num_observables
                if operator_budget.simplify
                else None,
                num_trimmed_paulis=[0] * num_observables
                if operator_budget.simplify
                else None,
                sum_trimmed_coeffs=[0] * num_observables
                if operator_budget.simplify
                else None,
=======
                num_unique_paulis=[len(op) for op in observables_tmp]
                if operator_budget.simplify
                else None,
                num_duplicate_paulis=[0] * num_observables if operator_budget.simplify else None,
                num_trimmed_paulis=[0] * num_observables if operator_budget.simplify else None,
                sum_trimmed_coeffs=[0] * num_observables if operator_budget.simplify else None,
>>>>>>> 72f3fb88
                num_truncated_paulis=[0] * num_observables,
                num_paulis=[0] * num_observables,
                sum_paulis=None,
                num_qwc_groups=None,
            )
            metadata.backpropagation_history.append(slice_metadata)

            # Iterate over all provided observables. We do this indirectly via their index because we
            # also need to access the respective entry in qargs and we want to overwrite the items of
            # the iterated lists in-place
            # PERF: we will likely need to parallelize this loop
            for i in range(num_observables):
                non_trivial_slice = False
                op_nodes = list(circuit_to_dag(slice_).topological_op_nodes())[::-1]
                for op_idx, op_node in enumerate(op_nodes):
                    # Ignore barriers within slices
                    if op_node.name == "barrier":
                        continue

                    op_qargs = [slice_.find_bit(q).index for q in op_node.qargs]

                    # NOTE: we do not need to take slice_qargs into account here because the op_nodes
                    # inside a slice are guaranteed to be disjoint. Thus, any op_nodes which have
                    # already been composed into slice_op cannot affect qargs_tmp_set in a way to cause
                    # it to overlap with the current op_qargs unless it already did before having
                    # applied any op_node from this slice.
                    if not set(qargs_tmp[i]).intersection(op_qargs):
                        # we can skip this gate if it does not intersect with the local observable
                        continue

                    non_trivial_slice = True

                    if op_node.name == "reset":
                        observables_tmp[i] = apply_reset_to(
                            op=observables_tmp[i], qubit_id=qargs_tmp[i][0]
                        )
                    elif op_node.name == "LayerError":
                        observables_tmp[i] = apply_ple_to(
                            op=observables_tmp[i], ple_instr=op_node.op
                        )
                    else:
                        # Absorb gate into observable and update qubits on which the observable acts
                        observables_tmp[i], qargs_tmp[i] = apply_op_to(
                            observables_tmp[i],
                            qargs_tmp[i],
                            SparsePauliOp.from_operator(Operator(op_node.op)),
                            op_qargs,
                            apply_as_transform=True,
                        )

                    slice_metadata.raw_num_paulis[i] = len(observables_tmp[i])

                    if operator_budget.simplify:
<<<<<<< HEAD
                        observables_tmp[i], simplify_metadata = (
                            simplify_sparse_pauli_op(observables_tmp[i])
=======
                        observables_tmp[i], simplify_metadata = simplify_sparse_pauli_op(
                            observables_tmp[i],
                            atol=operator_budget.atol,
                            rtol=operator_budget.rtol,
>>>>>>> 72f3fb88
                        )
                        slice_metadata.num_unique_paulis[i] = (  # type: ignore[index]
                            simplify_metadata.num_unique_paulis
                        )
                        slice_metadata.num_duplicate_paulis[i] = (  # type: ignore[index]
                            simplify_metadata.num_duplicate_paulis
                        )
                        slice_metadata.num_trimmed_paulis[i] = (  # type: ignore[index]
                            simplify_metadata.num_trimmed_paulis
                        )
                        slice_metadata.sum_trimmed_coeffs[i] = (  # type: ignore[index]
                            simplify_metadata.sum_trimmed_coeffs
                        )

                    LOGGER.debug(
                        f"Size of the observable after backpropagating gate id {len(op_nodes) - op_idx - 1} in "
                        f"the current layer: {len(observables_tmp[i])}"
                    )

                if truncation_error_budget.is_active() and non_trivial_slice:
                    previous_size = len(observables_tmp[i])
                    observables_tmp[i] = _truncate_terms(
                        observables_tmp[i],
                        metadata,
                        i,
                    )
                    slice_metadata.num_truncated_paulis[i] = previous_size - len(
                        observables_tmp[i]
                    )

                slice_metadata.num_paulis[i] = len(observables_tmp[i])

                LOGGER.info(
                    f"[{metadata.num_backpropagated_slices:3}] size of the {i}-th observable: "
                    f"{slice_metadata.num_paulis[i]}"
                )

            # gather up all unique Pauli terms across all observables
            # NOTE: we cannot rely on the length of an observable unless it was simplified. Moreover, we
            # also cannot rely on the sum of all observables since coefficients might turn to become
            # zero. Plus, since we do not care about the coefficients here, we can avoid doing the math
            # and simply gather the set of all unique Pauli terms.
            num_qubits = slices[0].num_qubits
            if operator_budget.is_active():  # noqa: SIM102
                if _observable_oversized(
                    observables_tmp,
                    qargs_tmp,
                    num_qubits,
                    operator_budget,
                    metadata.num_backpropagated_slices,
                    slice_metadata,
                ):
                    break

            # If we have reached this point, we have successfully backpropagated a slice within our
            # thresholds and reflect this by updating our output variables
            observables_out = copy.deepcopy(observables_tmp)
            qargs_out = copy.deepcopy(qargs_tmp)

            # Finally, we increment the backpropagated slice count. This is done regardless of whether
            # this slice contained gates which were overlapping with our observables or not. However, it
            # is done only for slices which did actually contain a gate of any kind.
            metadata.num_backpropagated_slices += 1

    # Catch the TimeoutException which the max_seconds alarm may trigger
    except TimeoutException:  # pragma: no cover
        LOGGER.warning("Reached the specified max_seconds timeout!")  # pragma: no cover
        pass  # pragma: no cover

    finally:
        # Override signal alarm to deactivate it.
        if max_seconds is not None:
            signal.alarm(0)

    LOGGER.info(
        f"Backpropagated {metadata.num_backpropagated_slices} DAG multi-graph slices"
    )

    # Return the slices which were not backpropagated
    slices_out = slices[: -metadata.num_backpropagated_slices]

    # Specify the output observables on all qubits in the circuit
    obs_out = [
        to_global_op(obs, qargs, num_qubits)
        for obs, qargs in zip(observables_out, qargs_out)
    ]
    # If the input was a single observable, return a single observable
    if isinstance(observables, SparsePauliOp):
        assert len(obs_out) == 1
        obs_out = obs_out[0]

    return obs_out, slices_out, metadata


def _validate_input_options(
    global_observables: SparsePauliOp | Sequence[SparsePauliOp],
    slices: Sequence[QuantumCircuit],
    operator_budget: OperatorBudget,
):
    """Ensure input arguments to OBP are valid."""
    if isinstance(global_observables, SparsePauliOp):
        global_observables = [global_observables]
    num_qubits = slices[0].num_qubits
    for i, slice_ in enumerate(slices):
        if slice_.num_qubits != num_qubits:
            raise ValueError(
                "All slices must be defined on the same number of qubits. "
                f"slices[0] contains {num_qubits} qubits, but slices[{i}] contains "
                f"{slice_.num_qubits} qubits."
            )
    obs_qubits = global_observables[0].num_qubits
    for i, obs in enumerate(global_observables):
        if obs.num_qubits != obs_qubits:
            raise ValueError(
                "Input observables must all act on the same number of qubits. "
                f"observables[0] acts on {obs_qubits} qubits, but observables[{i}]"
                f" acts on {obs.num_qubits} qubits."
            )
    if obs_qubits != num_qubits:
        raise ValueError(
            "The input observables must be defined on the same number of qubits as the "
            "circuit slices."
        )
    max_paulis = operator_budget.max_paulis
    max_qwc_groups = operator_budget.max_qwc_groups
    if max_paulis is not None and max_paulis < 1:
        raise ValueError(
            "Limiting the number of Pauli terms to less than 1 does not make sense."
        )
    if max_qwc_groups is not None and max_qwc_groups < 1:
        raise ValueError(
            "Limiting the number of qubit-wise commmuting Pauli groups to less than 1 does not "
            "make sense."
        )
    if operator_budget.is_active():
        # combine all observables as global ones into one large one
        all_paulis = SparsePauliOp.from_list([], num_qubits=num_qubits)
        for obs in global_observables:
            all_paulis += SparsePauliOp.from_list(
                [(pauli, 1) for pauli, _ in obs.label_iter()]
            )
        all_paulis = all_paulis.simplify()

        if max_paulis is not None:
            num_paulis = len(all_paulis)
            if num_paulis > max_paulis:
                raise ValueError(
                    f"You specified a maximum number of Pauli terms of {max_paulis}, but the "
                    f"provided observables already exceed this threshold with a total of "
                    f"{num_paulis} terms."
                )

        if max_qwc_groups is not None:
            num_qwc_groups = len(all_paulis.group_commuting(qubit_wise=True))
            if num_qwc_groups > max_qwc_groups:
                raise ValueError(
                    f"You specified a maximum number of qubit-wise commuting Pauli groups of "
                    f"{max_qwc_groups}, but the provided observables already exceed this threshold "
                    f"with a total of {num_qwc_groups} terms."
                )


def _truncate_terms(
    observable: SparsePauliOp,
    metadata: OBPMetadata,
    observable_idx: int,
) -> SparsePauliOp:
    """Truncate terms from the observable and update the budgets."""
    slice_idx = metadata.num_backpropagated_slices
    p_norm = metadata.truncation_error_budget.p_norm

    accumulated_error = metadata.accumulated_error(observable_idx, slice_idx)
    left_over_error_budget = metadata.left_over_error_budget(observable_idx, slice_idx)

    # Truncate low-weight observable terms
    observable_out, slice_error = truncate_binary_search(
        observable,
        left_over_error_budget,
        p_norm=p_norm,
        tol=metadata.truncation_error_budget.tol,
    )

    accumulated_error = metadata.accumulated_error(observable_idx, slice_idx + 1)
    LOGGER.info(
        f"[{slice_idx:3}] Accumulated error for the {observable_idx}-th observable: "
        f"{accumulated_error:.10f}"
    )

    metadata.backpropagation_history[slice_idx].slice_errors[observable_idx] = (
        slice_error
    )

    return observable_out


def _observable_oversized(
    observables: Sequence[SparsePauliOp],
    qargs: list[list[int]],
    num_qubits: int,
    operator_budget: OperatorBudget,
    slice_id: int,
    slice_metadata: SliceMetadata,
) -> bool:
    """Check if observable has overgrown the specified bounds."""
    # combine all observables as global ones into one large one
    all_paulis = SparsePauliOp.from_list([], num_qubits=num_qubits)
    max_paulis = operator_budget.max_paulis
    max_qwc_groups = operator_budget.max_qwc_groups
    for obs, qargs_ in zip(observables, qargs):
        global_obs = to_global_op(obs, qargs_, num_qubits)
        all_paulis += SparsePauliOp.from_list(
            [(pauli, 1) for pauli, _ in global_obs.label_iter()]
        )
    all_paulis = all_paulis.simplify()

    if max_paulis is not None:
        slice_metadata.sum_paulis = len(all_paulis)
        if slice_metadata.sum_paulis > max_paulis:
            LOGGER.info(
                f"[{slice_id:3}] Too many Pauli terms: {slice_metadata.sum_paulis}"
            )
            return True

    if max_qwc_groups is not None:
        slice_metadata.num_qwc_groups = len(all_paulis.group_commuting(qubit_wise=True))
        if slice_metadata.num_qwc_groups > max_qwc_groups:
            LOGGER.info(
                f"[{slice_id:3}] Too many qubit-wise commuting Pauli groups: "
                f"{slice_metadata.num_qwc_groups}"
            )
            return True

    return False


def _get_observable_and_qargs_lists(
    observables: SparsePauliOp | Sequence[SparsePauliOp],
) -> tuple[list[SparsePauliOp], list[list[int]]]:
    """Ensure observables and qargs are lists."""
    observable_list = (
        [observables] if isinstance(observables, SparsePauliOp) else list(observables)
    )

    # Get lean representations of the observables (reduced obs + qargs)
    obs_out = []
    qargs_out = []
    for observable in observable_list:
        reduced_op = reduce_op(observable)
        obs_out.append(reduced_op[0])
        qargs_out.append(reduced_op[1])

    return obs_out, qargs_out<|MERGE_RESOLUTION|>--- conflicted
+++ resolved
@@ -153,27 +153,12 @@
             slice_metadata = SliceMetadata(
                 slice_errors=[0.0] * num_observables,
                 raw_num_paulis=[0] * num_observables,
-<<<<<<< HEAD
-                num_unique_paulis=[0] * num_observables
-                if operator_budget.simplify
-                else None,
-                num_duplicate_paulis=[0] * num_observables
-                if operator_budget.simplify
-                else None,
-                num_trimmed_paulis=[0] * num_observables
-                if operator_budget.simplify
-                else None,
-                sum_trimmed_coeffs=[0] * num_observables
-                if operator_budget.simplify
-                else None,
-=======
                 num_unique_paulis=[len(op) for op in observables_tmp]
                 if operator_budget.simplify
                 else None,
                 num_duplicate_paulis=[0] * num_observables if operator_budget.simplify else None,
                 num_trimmed_paulis=[0] * num_observables if operator_budget.simplify else None,
                 sum_trimmed_coeffs=[0] * num_observables if operator_budget.simplify else None,
->>>>>>> 72f3fb88
                 num_truncated_paulis=[0] * num_observables,
                 num_paulis=[0] * num_observables,
                 sum_paulis=None,
@@ -227,15 +212,10 @@
                     slice_metadata.raw_num_paulis[i] = len(observables_tmp[i])
 
                     if operator_budget.simplify:
-<<<<<<< HEAD
-                        observables_tmp[i], simplify_metadata = (
-                            simplify_sparse_pauli_op(observables_tmp[i])
-=======
                         observables_tmp[i], simplify_metadata = simplify_sparse_pauli_op(
                             observables_tmp[i],
                             atol=operator_budget.atol,
                             rtol=operator_budget.rtol,
->>>>>>> 72f3fb88
                         )
                         slice_metadata.num_unique_paulis[i] = (  # type: ignore[index]
                             simplify_metadata.num_unique_paulis
