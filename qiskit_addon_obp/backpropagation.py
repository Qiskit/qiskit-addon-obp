--- conflicted
+++ resolved
@@ -173,14 +173,8 @@
             # PERF: we will likely need to parallelize this loop
             for i in range(num_observables):
                 non_trivial_slice = False
-<<<<<<< HEAD
-                for op_idx, op_node in enumerate(
-                    circuit_to_dag(slice_).topological_op_nodes()
-                ):
-=======
                 op_nodes = list(circuit_to_dag(slice_).topological_op_nodes())[::-1]
                 for op_idx, op_node in enumerate(op_nodes):
->>>>>>> ea445b3b
                     # Ignore barriers within slices
                     if op_node.name == "barrier":
                         continue
