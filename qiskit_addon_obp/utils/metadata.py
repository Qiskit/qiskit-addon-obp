# This code is a Qiskit project.
#
# (C) Copyright IBM 2024.
#
# This code is licensed under the Apache License, Version 2.0. You may
# obtain a copy of this license in the LICENSE.txt file in the root directory
# of this source tree or at http://www.apache.org/licenses/LICENSE-2.0.
#
# Any modifications or derivative works of this code must retain this
# copyright notice, and modified files need to carry a notice indicating
# that they have been altered from the originals.

<<<<<<< HEAD
# Reminder: update the RST file in docs/apidocs when adding new interfaces.
"""Container classes for holding backpropagation metadata."""
=======
"""Container classes for holding backpropagation metadata.

.. currentmodule:: qiskit_addon_obp.utils.metadata

.. autosummary::
   :toctree: ../stubs/
   :nosignatures:

   OBPMetadata
   SliceMetadata
"""
>>>>>>> 26108db4

from __future__ import annotations

import json
from dataclasses import asdict, dataclass

from .simplify import OperatorBudget
from .truncating import TruncationErrorBudget


@dataclass
class SliceMetadata:
    """A container for metadata generated during the backpropagation of a single slice."""

    slice_errors: list[float]
    """The truncation error incurred for each observable that is being backpropagated."""

    raw_num_paulis: list[int]
    """The "raw" number of Pauli terms for each observable that is being backpropagated. This
    indicates the number of Pauli terms before any simplification or truncation operations."""

    num_unique_paulis: list[int] | None
    """The number of unique Pauli terms for each observable. This attribute only tracks those Pauli
    terms whose coefficients were not already below the trimming threshold at the beginning of the
    operator simplification procedure.

    .. note::
       This value will be ``None`` if ``simplify=False`` during the backpropagation.
    """

    num_duplicate_paulis: list[int] | None
    """The number of duplicate Pauli terms for each observable whose coefficients have been summed
    up to trim excess memory usage during the operator simplification.

    .. note::
       This value will be ``None`` if ``simplify=False`` during the backpropagation.
    """

    num_trimmed_paulis: list[int] | None
    """The number of Pauli terms for each observable that were trimmed during operator
    simplification because their total coefficient was below the trimming threshold.

    .. note::
       This value will be ``None`` if ``simplify=False`` during the backpropagation.
    """

    sum_trimmed_coeffs: list[float] | None
    """The sum of the coefficients for each observable that were trimmed during operator
    simplification because each individual coefficient was below the trimming threshold.

    .. warning::
       This sum is *not* affected by the value of :attr:`.p_norm`!

    .. note::
       This value will be ``None`` if ``simplify=False`` during the backpropagation.
    """

    num_truncated_paulis: list[int]
    """The number of Pauli terms which were truncated from each observable that is being
    backpropagated."""

    num_paulis: list[int]
    """The number of Pauli terms for each observable that is being backpropagated."""

    sum_paulis: int | None
    """The number of Pauli terms across all observables. This value is ``None`` if it is not bounded
    during the backpropagation.

    .. note::
       This value can differ from ``sum(num_paulis)`` because identical Pauli terms will not be
       counted multiple times.
    """

    num_qwc_groups: int | None
    """The number of qubit-wise commuting groups of Pauli terms across all observables. This value
    is ``None`` if it is not bounded during the backpropagation."""


@dataclass
class OBPMetadata:
    """A container for metadata generated during the :meth:`backpropagate` method."""

    truncation_error_budget: TruncationErrorBudget
    """Values specifying the observable truncation strategy."""

    num_slices: int | None
    """The total number of slices to attempt to backpropagate."""

    operator_budget: OperatorBudget
    """Values specifying how large the operator may grow."""

    backpropagation_history: list[SliceMetadata]
    """A sequence of metadata objects to track the progression of the backpropagation."""

    num_backpropagated_slices: int
    """The number of backpropagated slices.

    .. note::
       This value can differ from ``len(backpropagation_history)`` in cases where a stopping
       criterion such as ``operator_budget.max_paulis`` or ``operator_budget.max_qwc_groups``
       caused the backpropagation to terminate. Then, this value should be equal to
       ``len(backpropagation_history) - 1`` because the last slice caused the thresholds to
       be exceeded. However, for convenience these values are still recorded for the end-user
       to inspect them.
    """

    def accumulated_error(self, observable_idx: int, slice_idx: int | None = None) -> float:
        """Compute the accumulated error for a given observable at a given "time".

        This method computes the accumulated error for a given observable index at a given "time"
        during the course of the backpropagation. In this context, "time" is to be understood as
        the discrete steps of already backpropagated slices.

        The accumulated error is computed as the sum of the individual
        :attr:`.SliceMetadata.slice_errors`. These in turn may be computed within a specified
        :attr:`.TruncationErrorBudget.p_norm`. Thus, the computed accumulated error is an upper bound
        to the real accumulated error as given by the `Minkowski inequality
        <https://en.wikipedia.org/wiki/Minkowski_inequality>`_ (the generalization of the triangle
        inequality for Lp-norms other than ``p=2``).

        .. note::
           Since a general Lp-norm (other than ``p=2``) is *not* an inner product norm, it does
           *not* satisfy the `parallelogram law <https://en.wikipedia.org/wiki/Parallelogram_law>`_.
           Hence, we must use the Minkowski inequality as the upper bound of the accumulated error.

        Args:
            observable_idx: the index of the observable whose accumulated error to compute.
            slice_idx: the index of the slice (the discrete "time" step) up to which to compute the
                accumulated error. If this is ``None``, it will default to
                ``self.num_backpropagated_slices`` which is equivalent to computing the accumulated
                error of an observable at the latest point in time which has not surpassed any
                stopping criteria in the algorithm

        Returns:
            The accumulated error computed per the explanations above.

        """
        if slice_idx is None:
            slice_idx = self.num_backpropagated_slices  # pragma: no cover

        accumulated_error = 0.0
        for i in range(slice_idx):
            accumulated_error += self.backpropagation_history[i].slice_errors[observable_idx]

        return accumulated_error

    def left_over_error_budget(self, observable_idx: int, slice_idx: int | None = None) -> float:
        """Compute the left-over error budget for a given observable at a given "time".

        This method computes the left-over error budget for a given observable index at a given
        "time" during the course of the backpropagation. In this context, "time" is to be
        understood as the discrete steps of already backpropagated slices.

        The left-over error budget is computed as the remainder of the total budget minus the sum
        of the individual :attr:`.SliceMetadata.slice_errors`. These in turn may be computed
        within a specified :attr:`.TruncationErrorBudget.p_norm`.

        .. note::
           See also the explanations in :meth:`accumulated_error` for more details on how the
           individual slice errors are summed up to form an upper bound to the real error via the
           Minkowski inequality.

        .. note::
            The left-over error budget is relative to the value of
            ``self.truncation_error_budget.max_error_total`` which may be ``numpy.inf`` in which
            case the returned value of this method will be ``numpy.inf``, too.

        Args:
            observable_idx: the index of the observable whose left-over error budget to compute.
            slice_idx: the index of the slice (the discrete "time" step) up to which to compute the
                left-over error budget. If this is ``None``, it will default to
                ``self.num_backpropagated_slices`` which is equivalent to computing the left-over
                error budget of an observable at the latest point in time which has not surpassed
                any stopping criteria in the algorithm

        Returns:
            The left-over error budget computed per the explanations above.

        """
        if slice_idx is None:
            slice_idx = self.num_backpropagated_slices  # pragma: no cover

        left_over_error_budget = 0.0
        for i in range(slice_idx + 1):
            # NOTE: we are iterating up-to `slice_idx + 1` here because we want to include the
            # budget that became available at the backpropagation of this current slice (i.e. we
            # want `range` to be _inclusive_ of the provided `slice_idx`)
            slice_budget = self.truncation_error_budget.per_slice_budget[
                i % len(self.truncation_error_budget.per_slice_budget)
            ]

            # increment the budget for this iteration
            left_over_error_budget = left_over_error_budget + slice_budget

            # remove any budget which has already been used up
            if i > 0:
                left_over_error_budget -= self.backpropagation_history[i - 1].slice_errors[
                    observable_idx
                ]

            # prevent the budget from exceeding the true total budget
            left_over_error_budget = min(
                left_over_error_budget,
                self.truncation_error_budget.max_error_total
                - self.accumulated_error(observable_idx, i),
            )

        return left_over_error_budget

    @classmethod
    def from_json(cls, json_file: str) -> OBPMetadata:
        """Load a metadata from a json file.

        Args:
            json_file: the path to the file to be loaded.

        Returns:
            The loaded metadata.

        """
        with open(json_file) as file:
            data = json.load(file)

        metadata = cls(**data)
        metadata.truncation_error_budget = TruncationErrorBudget(  # type: ignore[arg-type]
            **metadata.truncation_error_budget
        )
        metadata.operator_budget = OperatorBudget(**metadata.operator_budget)  # type: ignore[arg-type]
        metadata.backpropagation_history = [
            SliceMetadata(**raw_slice_data)  # type: ignore[arg-type]
            for raw_slice_data in metadata.backpropagation_history
        ]

        return metadata

    def to_json(self, json_file: str, **kwargs) -> None:
        """Dump this metadata to a json file.

        Args:
            json_file: the path to the file into which to dump the metadata.
            kwargs: keyword arguments to be passed on towards :meth:`.json.dump`.

        """
        with open(json_file, "w") as file:
            json.dump(asdict(self), file, **kwargs)<|MERGE_RESOLUTION|>--- conflicted
+++ resolved
@@ -10,22 +10,8 @@
 # copyright notice, and modified files need to carry a notice indicating
 # that they have been altered from the originals.
 
-<<<<<<< HEAD
 # Reminder: update the RST file in docs/apidocs when adding new interfaces.
 """Container classes for holding backpropagation metadata."""
-=======
-"""Container classes for holding backpropagation metadata.
-
-.. currentmodule:: qiskit_addon_obp.utils.metadata
-
-.. autosummary::
-   :toctree: ../stubs/
-   :nosignatures:
-
-   OBPMetadata
-   SliceMetadata
-"""
->>>>>>> 26108db4
 
 from __future__ import annotations
 
