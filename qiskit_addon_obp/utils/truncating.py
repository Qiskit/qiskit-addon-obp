# This code is a Qiskit project.
#
# (C) Copyright IBM 2024.
#
# This code is licensed under the Apache License, Version 2.0. You may
# obtain a copy of this license in the LICENSE.txt file in the root directory
# of this source tree or at http://www.apache.org/licenses/LICENSE-2.0.
#
# Any modifications or derivative works of this code must retain this
# copyright notice, and modified files need to carry a notice indicating
# that they have been altered from the originals.

<<<<<<< HEAD
# Reminder: update the RST file in docs/apidocs when adding new interfaces.
"""Functions for truncating Pauli operators within given error budgets."""
=======
"""Functions for truncating Pauli operators within given error budgets.

.. currentmodule:: qiskit_addon_obp.utils.truncating

.. autosummary::
   :toctree: ../stubs/
   :nosignatures:

   TruncationErrorBudget
   setup_budget
   truncate_binary_search
"""
>>>>>>> 26108db4

from __future__ import annotations

from collections.abc import Sequence
from dataclasses import dataclass, field

import numpy as np
from qiskit.quantum_info import SparsePauliOp


@dataclass
class TruncationErrorBudget:
    """A class for storing the constants that determine the truncation error budget.

    Refer to the `how-to guide <https://qiskit.github.io/qiskit-addon-obp/how_tos/truncate_operator_terms.html>`__ for a detailed discussion
    on truncating operator terms during backpropagation and bounding the incurred error.
    """

    per_slice_budget: list[float] = field(default_factory=list)
    """The maximum amount of truncation error to allow per backpropagated slice. This list will be
    looped over during the backpropagation of the circuit slices.
    """

    max_error_total: float = 0.0
    """The maximum total truncation error to allow for each observable during the entire
    backpropagation. This value may be :external:obj:`numpy.inf`, for example when the maximum
    error was left unspecified during :meth:`.setup_budget`."""

    p_norm: int = 1
    """
    Indicates which Lp-norm is used for calculating truncation errors.

    Refer to the `how-to guide <https://qiskit.github.io/qiskit-addon-obp/how_tos/bound_error_using_p_norm.html>`__ for a detailed
    conversation on bounding truncation error using higher Lp-norms.
    """

    def is_active(self) -> bool:
        """Return whether the truncation is active, i.e. whether the budget is non-zero."""
        return any(budget > 0 for budget in self.per_slice_budget) and self.max_error_total > 0


def setup_budget(
    *,
    max_error_per_slice: float | Sequence[float] | None = None,
    max_error_total: float | None = None,
    num_slices: int | None = None,
    p_norm: int = 1,
) -> TruncationErrorBudget:
    """Calculate the budget available to each slice for observable term truncation.

    This method makes the construction of a :class:`.TruncationErrorBudget` easier for an end-user.
    This error budget can be provided to the :meth:`~qiskit_addon_obp.backpropagate` method to
    enable the truncation of low-weight Pauli terms. Refer to the `how-to guide
    <https://qiskit.github.io/qiskit-addon-obp/how_tos/truncate_operator_terms.html>`__ for a detailed discussion on truncating terms from
    the output operator and bounding the incurred error.

    The construction logic is as follows:
        - if ``max_error_per_slice`` is provided its value is converted to a list and used immediately
          for :attr:`.TruncationErrorBudget.per_slice_budget`
        - if the above is not the case, ``max_error_total`` has to be set
        - if ``num_slices`` is **not** set,:attr:`.TruncationErrorBudget.per_slice_budget` gets set to
          ``[max_error_total]`` resulting in the entire budget being consumed **greedily**
        - however, if ``num_slices`` is provided, then :attr:`.TruncationErrorBudget.per_slice_budget`
          assumes an even distribution of the maximum total error across the specified number of
          slices: ``[max_error_total / num_slices]``

    Finally, if ``max_error_total`` is set, this puts a hard limit on the total maximum error to be
    accumulated throughout the entire backpropagation. Thus, setting ``max_error_per_slice`` and
    ``max_error_total`` can be of value.

    .. note::

       Budget not spent during a previous iteration will carry over into subsequent iterations,
       meaning that the maximum budget for any slice during backpropagation may in fact exceed
       :attr:`.TruncationErrorBudget.per_slice_budget`.

    Args:
        max_error_per_slice: Specifies the maximum error per backpropagated slice. See above for
            more details.
        max_error_total: Specifies the total maximum error for the entire backpropagation. See
            above for more details.
        num_slices: The number of slices over which to distribute the budget. See above for more details.
        p_norm: The Lp norm of the error. This affects the gradual distribution of
            ``max_error_total`` in the case of ``num_slices`` also being set (see above). Refer to the
            `how-to guide <https://qiskit.github.io/qiskit-addon-obp/how_tos/bound_error_using_p_norm.html>`__ for a detailed conversation
            on bounding truncation error using higher Lp-norms.

    Returns:
        The resulting :class:`.TruncationErrorBudget`.

    Raises:
        ValueError: if ``max_error_per_slice`` and ``max_error_total`` are both ``None``.

    """
    if max_error_per_slice is None and max_error_total is None:
        raise ValueError("max_error_per_slice and max_error_total may not both be None")

    per_slice_budget: list[float] = []

    if max_error_per_slice is not None:
        # the simplest case: the user provided the direct configuration input for this setting
        if isinstance(max_error_per_slice, float):
            per_slice_budget = [max_error_per_slice]
        else:
            per_slice_budget = list(max_error_per_slice)

    elif max_error_total is not None:
        # otherwise, if a maximum total error was set, we have two cases:
        if num_slices is not None:
            # we divide the budget evenly across the number of slices
            per_slice_budget = [max_error_total / num_slices]
        else:
            # we greedily use up the total error budget at each slice
            per_slice_budget = [max_error_total]
    else:  # pragma: no cover
        # NOTE: this code is unreachable because it matches the `ValueError` being raised above
        pass

    if max_error_total is None:
        max_error_total = np.inf

    return TruncationErrorBudget(per_slice_budget, max_error_total, p_norm)


def truncate_binary_search(
    observable: SparsePauliOp,
    budget: float,
    *,
    p_norm: int = 1,
) -> tuple[SparsePauliOp, float]:
    r"""Perform binary search to find an optimal observable truncation threshold.

    Removes the Pauli terms from a ``SparsePauliOp`` whose sum of their absolute coefficients values
    does not exceed the provided error ``budget``.

    Args:
        observable: the ``SparsePauliOp`` to truncate terms from.
        budget: the maximum permissable truncation error.
        p_norm: an integer specifying what p-norm to use.

    Returns:
        The truncated observable and a bound on the incurred truncation error.

        .. note::
           The incurred truncation error bound, :math:`E`, is calculated as the ``p-norm`` of the
           truncated terms' coefficient magnitudes, :math:`c`, such that :math:`E = \|c\|_p`.

    """
    abscs = np.abs(observable.coeffs) ** p_norm

    upper_threshold = max(abscs)
    lower_threshold = 0.0
    upper_error = budget
    lower_error = 0.0

    # binary search for a cutoff threshold
    while ((upper_threshold - lower_threshold) > 1e-10) and (upper_error != lower_error):
        mid_threshold = (upper_threshold + lower_threshold) / 2
        # PERF: the boolean indexing here will need to check every element in the array at every
        # iteration of this loop. We can improve the performance by performing successive
        # partitioning of the array (see `numpy.partition` and `numpy.argpartition`) and only
        # considering the currently relevant sector of the binary search.
        mid_error = np.power(np.sum(abscs[abscs < mid_threshold]), 1.0 / p_norm)

        if mid_error <= budget:
            # mid_threshold is not high enough, so we should update lower_threshold to this value
            lower_threshold = mid_threshold
            lower_error = mid_error
        else:
            # mid_threshold is too high, update the upper_threshold to this value
            upper_threshold = mid_threshold
            upper_error = mid_error

    # delete according to lower_threshold
    to_keep = abscs > lower_threshold

    return (
        SparsePauliOp(observable.paulis[to_keep], observable.coeffs[to_keep]),
        lower_error,
    )<|MERGE_RESOLUTION|>--- conflicted
+++ resolved
@@ -10,23 +10,8 @@
 # copyright notice, and modified files need to carry a notice indicating
 # that they have been altered from the originals.
 
-<<<<<<< HEAD
 # Reminder: update the RST file in docs/apidocs when adding new interfaces.
 """Functions for truncating Pauli operators within given error budgets."""
-=======
-"""Functions for truncating Pauli operators within given error budgets.
-
-.. currentmodule:: qiskit_addon_obp.utils.truncating
-
-.. autosummary::
-   :toctree: ../stubs/
-   :nosignatures:
-
-   TruncationErrorBudget
-   setup_budget
-   truncate_binary_search
-"""
->>>>>>> 26108db4
 
 from __future__ import annotations
 
