--- conflicted
+++ resolved
@@ -10,23 +10,8 @@
 # copyright notice, and modified files need to carry a notice indicating
 # that they have been altered from the originals.
 
-<<<<<<< HEAD
 # Reminder: update the RST file in docs/apidocs when adding new interfaces.
 """Utility functions for operator backpropagation."""
-=======
-"""Utility functions for operator backpropagation.
-
-.. currentmodule:: qiskit_addon_obp.utils.operations
-
-.. autosummary::
-   :toctree: ../stubs/
-   :nosignatures:
-
-   apply_op_to
-   to_global_op
-   reduce_op
-"""
->>>>>>> 26108db4
 
 from __future__ import annotations
 
