# This code is a Qiskit project.
#
# (C) Copyright IBM 2024.
#
# This code is licensed under the Apache License, Version 2.0. You may
# obtain a copy of this license in the LICENSE.txt file in the root directory
# of this source tree or at http://www.apache.org/licenses/LICENSE-2.0.
#
# Any modifications or derivative works of this code must retain this
# copyright notice, and modified files need to carry a notice indicating
# that they have been altered from the originals.

# Reminder: update the RST file in docs/apidocs when adding new interfaces.
"""Various visualization utilities."""

from __future__ import annotations

import numpy as np
from matplotlib.axes import Axes

from .metadata import OBPMetadata


def plot_accumulated_error(metadata: OBPMetadata, axes: Axes, *, show_legend: bool = True) -> None:
    """Plot the accumulated error.

    This method populates the provided figure axes with a line-plot of the
    :meth:`.OBPMetadata.accumulated_error`. Below is an example where we plot some ``metadata``
    which exists within our context.

    .. plot::
       :context:
       :nofigs:

       >>> from qiskit_addon_obp.utils.metadata import OBPMetadata
       >>> metadata = OBPMetadata.from_json("docs/_static/dummy_visualization_metadata.json")

    .. plot::
       :context:
       :include-source:

       >>> from matplotlib import pyplot as plt
       >>> from qiskit_addon_obp.utils.visualization import plot_accumulated_error
       >>> fig, axes = plt.subplots(1, 1)
       >>> plot_accumulated_error(metadata, axes)

    As you can see in the figure above, the number of backpropagated slices is displayed along the
    x-axis. You can think of this as the "time" of the backpropagation algorithm. The accumulated
    error due to truncated Pauli terms is displayed along the y-axis. If
    :attr:`.OBPMetadata.truncation_error_budget.max_error_total` is not :external:obj:`numpy.inf`,
    it is displayed as a red horizontal line.
    Each observable that was backpropagated, gets its own line.

    This data is related to the one visualized by :meth:`plot_slice_errors`. This method plots the
    cumulative sum of the slice errors along the x-axis.

    Args:
        metadata: the metadata to be visualized.
        axes: the matplotlib axes in which to plot.
<<<<<<< HEAD
        show_legend: enable/disable showing the legend in the plot.
=======

>>>>>>> 9675e1b8
    """
    if not np.isinf(metadata.truncation_error_budget.max_error_total):
        axes.axhline(
            metadata.truncation_error_budget.max_error_total,
            label="max_error_total",
            color="red",
            alpha=0.75,
        )
    else:  # pragma: no cover
        pass
    for obs_idx in range(len(metadata.backpropagation_history[0].slice_errors)):
        axes.plot(
            range(1, len(metadata.backpropagation_history) + 1),
            [
                metadata.accumulated_error(obs_idx, i)
                for i in range(1, len(metadata.backpropagation_history) + 1)
            ],
            label=f"Observable #{obs_idx+1}",
        )
    axes.set_xlabel("backpropagated slice number")
    axes.set_ylabel("accumulated error")
    _set_legend(axes, show_legend)


def plot_left_over_error_budget(
    metadata: OBPMetadata, axes: Axes, *, show_legend: bool = True
) -> None:
    """Plot the left-over error budget.

    This method populates the provided figure axes with a line-plot of the
    :meth:`.OBPMetadata.left_over_error_budget`. Below is an example where we plot some ``metadata``
    which exists within our context.

    .. plot::
       :context:
       :nofigs:

       >>> from qiskit_addon_obp.utils.metadata import OBPMetadata
       >>> metadata = OBPMetadata.from_json("docs/_static/dummy_visualization_metadata.json")

    .. plot::
       :context:
       :include-source:

       >>> from matplotlib import pyplot as plt
       >>> from qiskit_addon_obp.utils.visualization import plot_left_over_error_budget
       >>> fig, axes = plt.subplots(1, 1)
       >>> plot_left_over_error_budget(metadata, axes)

    As you can see in the figure above, the number of backpropagated slices is displayed along the
    x-axis. You can think of this as the "time" of the backpropagation algorithm. The left-over
    error budget available at each backpropagation step is displayed along the y-axis. Since each
    observable that was backpropagated has its own budget, they are plotted as separate lines.

    Args:
        metadata: the metadata to be visualized.
        axes: the matplotlib axes in which to plot.
<<<<<<< HEAD
        show_legend: enable/disable showing the legend in the plot.
=======

>>>>>>> 9675e1b8
    """
    for obs_idx in range(len(metadata.backpropagation_history[0].slice_errors)):
        axes.plot(
            range(len(metadata.backpropagation_history) + 1),
            [
                metadata.left_over_error_budget(obs_idx, i)
                for i in range(len(metadata.backpropagation_history) + 1)
            ],
            label=f"Observable #{obs_idx + 1}",
        )
    axes.set_xlabel("backpropagated slice number")
    axes.set_ylabel("left-over error budget")
    _set_legend(axes, show_legend)


def plot_slice_errors(metadata: OBPMetadata, axes: Axes, *, show_legend: bool = True) -> None:
    """Plot the slice errors.

    This method populates the provided figure axes with a bar-plot of the truncation error incurred
    at each backpropagated slice. Below is an example where we plot some ``metadata`` which exists
    within our context.

    .. plot::
       :context:
       :nofigs:

       >>> from qiskit_addon_obp.utils.metadata import OBPMetadata
       >>> metadata = OBPMetadata.from_json("docs/_static/dummy_visualization_metadata.json")

    .. plot::
       :context:
       :include-source:

       >>> from matplotlib import pyplot as plt
       >>> from qiskit_addon_obp.utils.visualization import plot_slice_errors
       >>> fig, axes = plt.subplots(1, 1)
       >>> plot_slice_errors(metadata, axes)

    As you can see in the figure above, the number of backpropagated slices is displayed along the
    x-axis. You can think of this as the "time" of the backpropagation algorithm. The truncation
    error incurred at each backpropagation step is displayed along the y-axis. Since each
    observable is treated individually, they are plotted separately.

    This data is related to the one visualized by :meth:`plot_accumulated_error`. That method will
    plot the cumulative sum of the slice errors along the x-axis.

    Args:
        metadata: the metadata to be visualized.
        axes: the matplotlib axes in which to plot.
<<<<<<< HEAD
        show_legend: enable/disable showing the legend in the plot.
=======

>>>>>>> 9675e1b8
    """
    num_observables = len(metadata.backpropagation_history[0].slice_errors)
    width = 0.8 / num_observables
    offset = -0.4
    for obs_idx in range(num_observables):
        axes.bar(
            [i + offset for i in range(1, len(metadata.backpropagation_history) + 1)],
            [slice_.slice_errors[obs_idx] for slice_ in metadata.backpropagation_history],
            width=width,
            align="edge",
            label=f"Observable #{obs_idx + 1}",
            edgecolor="grey",
        )
        offset += width
    axes.set_xlabel("backpropagated slice number")
    axes.set_ylabel("incurred slice error")
    axes.legend()
    _set_legend(axes, show_legend)


def plot_num_paulis(metadata: OBPMetadata, axes: Axes, *, show_legend: bool = True) -> None:
    """Plot the number of Pauli terms.

    This method populates the provided figure axes with a line-plot of the number of Pauli terms at
    each backpropagated slice. Below is an example where we plot some ``metadata`` which exists
    within our context.

    .. plot::
       :context:
       :nofigs:

       >>> from qiskit_addon_obp.utils.metadata import OBPMetadata
       >>> metadata = OBPMetadata.from_json("docs/_static/dummy_visualization_metadata.json")

    .. plot::
       :context:
       :include-source:

       >>> from matplotlib import pyplot as plt
       >>> from qiskit_addon_obp.utils.visualization import plot_num_paulis
       >>> fig, axes = plt.subplots(1, 1)
       >>> plot_num_paulis(metadata, axes)

    As you can see in the figure above, the number of backpropagated slices is displayed along the
    x-axis. You can think of this as the "time" of the backpropagation algorithm. The number of
    Pauli terms at each backpropagation step is displayed along the y-axis. Since each observable
    is treated individually, they are plotted separately.

    You can also find out the number of unique Pauli terms across all observables by using
    :meth:`plot_sum_paulis`.

    Args:
        metadata: the metadata to be visualized.
        axes: the matplotlib axes in which to plot.
<<<<<<< HEAD
        show_legend: enable/disable showing the legend in the plot.
=======

>>>>>>> 9675e1b8
    """
    for obs_idx in range(len(metadata.backpropagation_history[0].slice_errors)):
        axes.plot(
            range(1, len(metadata.backpropagation_history) + 1),
            [slice_.num_paulis[obs_idx] for slice_ in metadata.backpropagation_history],
            label=f"Observable #{obs_idx + 1}",
        )
    axes.set_xlabel("backpropagated slice number")
    axes.set_ylabel("# Pauli terms")
    _set_legend(axes, show_legend)


def plot_num_truncated_paulis(
    metadata: OBPMetadata, axes: Axes, *, show_legend: bool = True
) -> None:
    """Plot the number of truncated Pauli terms.

    This method populates the provided figure axes with a bar-plot of the number of the truncated
    Pauli terms at each backpropagated slice. Below is an example where we plot some ``metadata``
    which exists within our context.

    .. plot::
       :context:
       :nofigs:

       >>> from qiskit_addon_obp.utils.metadata import OBPMetadata
       >>> metadata = OBPMetadata.from_json("docs/_static/dummy_visualization_metadata.json")

    .. plot::
       :context:
       :include-source:

       >>> from matplotlib import pyplot as plt
       >>> from qiskit_addon_obp.utils.visualization import plot_num_truncated_paulis
       >>> fig, axes = plt.subplots(1, 1)
       >>> plot_num_truncated_paulis(metadata, axes)

    As you can see in the figure above, the number of backpropagated slices is displayed along the
    x-axis. You can think of this as the "time" of the backpropagation algorithm. The number of
    truncated Pauli terms at each backpropagation step is displayed along the y-axis. Since each
    observable is treated individually, they are plotted separately.

    This data can give you additional insight as to how the accumulated error is split across
    multiple Pauli terms (see also the output of :meth:`plot_accumulated_error`).

    Args:
        metadata: the metadata to be visualized.
        axes: the matplotlib axes in which to plot.
<<<<<<< HEAD
        show_legend: enable/disable showing the legend in the plot.
=======

>>>>>>> 9675e1b8
    """
    num_observables = len(metadata.backpropagation_history[0].slice_errors)
    width = 0.8 / num_observables
    offset = -0.4
    for obs_idx in range(num_observables):
        axes.bar(
            [i + offset for i in range(1, len(metadata.backpropagation_history) + 1)],
            [slice_.num_truncated_paulis[obs_idx] for slice_ in metadata.backpropagation_history],
            width=width,
            align="edge",
            label=f"Observable #{obs_idx + 1}",
            edgecolor="grey",
        )
        offset += width
    axes.set_xlabel("backpropagated slice number")
    axes.set_ylabel("# truncated Pauli terms")
    _set_legend(axes, show_legend)


def plot_sum_paulis(metadata: OBPMetadata, axes: Axes, *, show_legend: bool = True) -> None:
    """Plot the total number of all Pauli terms.

    This method populates the provided figure axes with a line-plot of the total number of all Pauli
    terms at each backpropagated slice. Below is an example where we plot some ``metadata`` which
    exists within our context.

    .. plot::
       :context:
       :nofigs:

       >>> from qiskit_addon_obp.utils.metadata import OBPMetadata
       >>> metadata = OBPMetadata.from_json("docs/_static/dummy_visualization_metadata.json")

    .. plot::
       :context:
       :include-source:

       >>> from matplotlib import pyplot as plt
       >>> from qiskit_addon_obp.utils.visualization import plot_sum_paulis
       >>> fig, axes = plt.subplots(1, 1)
       >>> plot_sum_paulis(metadata, axes)

    As you can see in the figure above, the number of backpropagated slices is displayed along the
    x-axis. You can think of this as the "time" of the backpropagation algorithm. The total number
    of all Pauli terms at each backpropagation step is displayed along the y-axis. If
    :attr:`.OBPMetadata.operator_budget.max_paulis` is not `None`, it is displayed as a red horizontal line.

    This data can give you additional insight into how many unique Pauli terms are spread across all
    of the backpropagated observables. See also the output of :meth:`plot_num_paulis` for the
    number of Pauli terms in each observable individually.

    Args:
        metadata: the metadata to be visualized.
        axes: the matplotlib axes in which to plot.
<<<<<<< HEAD
        show_legend: enable/disable showing the legend in the plot.
=======

>>>>>>> 9675e1b8
    """
    if metadata.operator_budget.max_paulis is not None:
        axes.axhline(
            metadata.operator_budget.max_paulis, label="max_paulis", color="red", alpha=0.75
        )
    else:  # pragma: no cover
        pass
    axes.plot(
        range(1, len(metadata.backpropagation_history) + 1),
        [
            slice_.sum_paulis if slice_.sum_paulis is not None else 0
            for slice_ in metadata.backpropagation_history
        ],
        color="black",
    )
    axes.set_xlabel("backpropagated slice number")
    axes.set_ylabel("total # of Pauli terms")
    _set_legend(axes, show_legend)


def plot_num_qwc_groups(metadata: OBPMetadata, axes: Axes, *, show_legend: bool = True) -> None:
    """Plot the number of qubit-wise commuting Pauli groups.

    This method populates the provided figure axes with a line-plot of the number of qubit-wise
    commuting Pauli groups at each backpropagated slice. Below is an example where we plot some
    ``metadata`` which exists within our context.

    .. plot::
       :context:
       :nofigs:

       >>> from qiskit_addon_obp.utils.metadata import OBPMetadata
       >>> metadata = OBPMetadata.from_json("docs/_static/dummy_visualization_metadata.json")

    .. plot::
       :context:
       :include-source:

       >>> from matplotlib import pyplot as plt
       >>> from qiskit_addon_obp.utils.visualization import plot_num_qwc_groups
       >>> fig, axes = plt.subplots(1, 1)
       >>> plot_num_qwc_groups(metadata, axes)

    As you can see in the figure above, the number of backpropagated slices is displayed along the
    x-axis. You can think of this as the "time" of the backpropagation algorithm. The number of
    qubit-wise commuting Pauli groups at each backpropagation step is displayed along the y-axis.
    If :attr:`.OBPMetadata.operator_budget.max_qwc_groups` is not `None`, it is displayed as a red horizontal line.

    Args:
        metadata: the metadata to be visualized.
        axes: the matplotlib axes in which to plot.
<<<<<<< HEAD
        show_legend: enable/disable showing the legend in the plot.
=======

>>>>>>> 9675e1b8
    """
    if metadata.operator_budget.max_qwc_groups is not None:
        axes.axhline(
            metadata.operator_budget.max_qwc_groups, label="max_qwc_groups", color="red", alpha=0.75
        )
    else:  # pragma: no cover
        pass
    axes.plot(
        range(1, len(metadata.backpropagation_history) + 1),
        [
            slice_.num_qwc_groups if slice_.num_qwc_groups is not None else 0
            for slice_ in metadata.backpropagation_history
        ],
        color="black",
    )
    axes.set_xlabel("backpropagated slice number")
    axes.set_ylabel("# of qubit-wise commuting Pauli groups")
    _set_legend(axes, show_legend)


def _set_legend(axes: Axes, show_legend: bool) -> None:
    if show_legend:
        axes.legend()<|MERGE_RESOLUTION|>--- conflicted
+++ resolved
@@ -57,11 +57,7 @@
     Args:
         metadata: the metadata to be visualized.
         axes: the matplotlib axes in which to plot.
-<<<<<<< HEAD
-        show_legend: enable/disable showing the legend in the plot.
-=======
-
->>>>>>> 9675e1b8
+        show_legend: enable/disable showing the legend in the plot.
     """
     if not np.isinf(metadata.truncation_error_budget.max_error_total):
         axes.axhline(
@@ -119,11 +115,7 @@
     Args:
         metadata: the metadata to be visualized.
         axes: the matplotlib axes in which to plot.
-<<<<<<< HEAD
-        show_legend: enable/disable showing the legend in the plot.
-=======
-
->>>>>>> 9675e1b8
+        show_legend: enable/disable showing the legend in the plot.
     """
     for obs_idx in range(len(metadata.backpropagation_history[0].slice_errors)):
         axes.plot(
@@ -173,11 +165,7 @@
     Args:
         metadata: the metadata to be visualized.
         axes: the matplotlib axes in which to plot.
-<<<<<<< HEAD
-        show_legend: enable/disable showing the legend in the plot.
-=======
-
->>>>>>> 9675e1b8
+        show_legend: enable/disable showing the legend in the plot.
     """
     num_observables = len(metadata.backpropagation_history[0].slice_errors)
     width = 0.8 / num_observables
@@ -232,11 +220,7 @@
     Args:
         metadata: the metadata to be visualized.
         axes: the matplotlib axes in which to plot.
-<<<<<<< HEAD
-        show_legend: enable/disable showing the legend in the plot.
-=======
-
->>>>>>> 9675e1b8
+        show_legend: enable/disable showing the legend in the plot.
     """
     for obs_idx in range(len(metadata.backpropagation_history[0].slice_errors)):
         axes.plot(
@@ -285,11 +269,7 @@
     Args:
         metadata: the metadata to be visualized.
         axes: the matplotlib axes in which to plot.
-<<<<<<< HEAD
-        show_legend: enable/disable showing the legend in the plot.
-=======
-
->>>>>>> 9675e1b8
+        show_legend: enable/disable showing the legend in the plot.
     """
     num_observables = len(metadata.backpropagation_history[0].slice_errors)
     width = 0.8 / num_observables
@@ -344,11 +324,7 @@
     Args:
         metadata: the metadata to be visualized.
         axes: the matplotlib axes in which to plot.
-<<<<<<< HEAD
-        show_legend: enable/disable showing the legend in the plot.
-=======
-
->>>>>>> 9675e1b8
+        show_legend: enable/disable showing the legend in the plot.
     """
     if metadata.operator_budget.max_paulis is not None:
         axes.axhline(
@@ -400,11 +376,7 @@
     Args:
         metadata: the metadata to be visualized.
         axes: the matplotlib axes in which to plot.
-<<<<<<< HEAD
-        show_legend: enable/disable showing the legend in the plot.
-=======
-
->>>>>>> 9675e1b8
+        show_legend: enable/disable showing the legend in the plot.
     """
     if metadata.operator_budget.max_qwc_groups is not None:
         axes.axhline(
